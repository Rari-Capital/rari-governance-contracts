# Changelog

<<<<<<< HEAD
## `v2.0.1` (contracts deployed; all code pushed)

* Added `RariGovernanceTokenVestingV2`.

## `v2.0.0` (contracts deployed; all code pushed)
=======
## `v2.0.0` (contracts deployed 2021-07-20; all code pushed 2021-10-22)
>>>>>>> 55fa0c2e

* On-chain governance!

## `v1.4.1` (contracts deployed 2021-04-18; all code pushed 2021-10-22)

* Added `RariGovernanceToken.sweepLostFunds` function.

## `v1.4.0` (contracts deployed 2021-02-16; all code pushed 2021-10-22)

* Added minting of additional 10 million RGT.
* Added distributions of 750,000 RGT for the first year of liquidity mining.
* Added vesting of 7 million RGT.
* Added RGT distributions for the official ETH-RGT SushiSwap pair.
* Added RGT distributions for RGT liquidity providers on Loopring.

## `v1.3.0` (contracts deployed 2020-11-29; all code pushed 2020-11-29)

* Fixed RGT distribution equation in `RariGovernanceTokenDistributor`.

## `v1.2.0` (contracts deployed 2020-11-27; all code pushed 2020-11-29)

* Added private vesting schedules via `RariGovernanceTokenVesting`.

## `v1.1.0` (contracts deployed 2020-10-20; all code pushed 2020-11-29)

* Fixed ETH/USD price feed in `RariGovernanceTokenDistributor`.

## `v1.0.0` (contracts deployed 2020-10-20; all code pushed 2020-11-29)

* First version of the contracts:
    * Rari Governance Token (RGT).
    * Liquidity mining of RGT (proportional to USD balances in Rari Stable Pool, Yield Pool, and Ethereum Pool).<|MERGE_RESOLUTION|>--- conflicted
+++ resolved
@@ -1,14 +1,10 @@
 # Changelog
 
-<<<<<<< HEAD
-## `v2.0.1` (contracts deployed; all code pushed)
+## `v2.0.1` (contracts deployed 2021-08-18; all code pushed 2021-10-22)
 
 * Added `RariGovernanceTokenVestingV2`.
 
-## `v2.0.0` (contracts deployed; all code pushed)
-=======
 ## `v2.0.0` (contracts deployed 2021-07-20; all code pushed 2021-10-22)
->>>>>>> 55fa0c2e
 
 * On-chain governance!
 
