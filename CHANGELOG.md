--- conflicted
+++ resolved
@@ -1,14 +1,10 @@
 # Changelog
 
-<<<<<<< HEAD
-## `v2.0.2` (contracts deployed; all code pushed)
+## `v2.0.2` (contracts deployed 2021-09-09; all code pushed 2021-10-22)
 
 * Upgrade `RariGovernanceToken` to mint 2.5M additional RGT instead of 2.6M for [on-chain proposal #4](https://www.withtally.com/governance/rari/proposal/4).
 
-## `v2.0.1` (contracts deployed; all code pushed)
-=======
 ## `v2.0.1` (contracts deployed 2021-08-18; all code pushed 2021-10-22)
->>>>>>> 649acb71
 
 * Added `RariGovernanceTokenVestingV2`.
 
